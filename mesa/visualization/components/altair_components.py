--- conflicted
+++ resolved
@@ -1,17 +1,14 @@
 """Altair based solara components for visualization mesa spaces."""
 
-<<<<<<< HEAD
 import contextlib
 import math
-=======
->>>>>>> c58af091
+
 import warnings
 from collections.abc import Callable
 
 import altair as alt
 import solara
 
-<<<<<<< HEAD
 import mesa
 from mesa.experimental.cell_space.grid import HexGrid
 
@@ -20,10 +17,7 @@
 
 from mesa.experimental.cell_space import Grid
 from mesa.space import ContinuousSpace, NetworkGrid, _Grid
-=======
-from mesa.experimental.cell_space import DiscreteSpace, Grid
-from mesa.space import ContinuousSpace, _Grid
->>>>>>> c58af091
+
 from mesa.visualization.utils import update_counter
 
 
@@ -110,7 +104,7 @@
 
 
 @solara.component
-<<<<<<< HEAD
+
 def PlotAltair(
     model,
     measure: str | dict[str, str] | list[str] | tuple[str],
@@ -189,8 +183,6 @@
 
 
 @solara.component
-=======
->>>>>>> c58af091
 def SpaceAltair(
     model, agent_portrayal, dependencies: list[any] | None = None, post_process=None
 ):
@@ -209,11 +201,6 @@
     # Apply post-processing if provided
     if post_process is not None:
         chart = post_process(chart)
-<<<<<<< HEAD
-=======
-    solara.FigureAltair(chart)
-
->>>>>>> c58af091
 
     solara.FigureAltair(chart)
 
