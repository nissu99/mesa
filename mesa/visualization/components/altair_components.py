"""Altair based solara components for visualization mesa spaces."""

import contextlib
import itertools
import math
import warnings
from collections.abc import Callable
from functools import lru_cache

import mesa.discrete_space.network
import mesa.visualization
from mesa.visualization.mpl_space_drawing import collect_agent_data,_get_hexmesh
import solara

import mesa
import mesa.experimental
from mesa.space import HexSingleGrid,HexMultiGrid

with contextlib.suppress(ImportError):
    import altair as alt

import numpy as np

from mesa.experimental.cell_space import Grid
from mesa.space import ContinuousSpace, NetworkGrid, _Grid
from mesa.visualization.utils import update_counter
<<<<<<< HEAD
import numpy as np
import networkx as nx
=======

>>>>>>> 22044f67

def make_space_altair(*args, **kwargs):
    """Create an Altair chart component for visualizing model space (deprecated).

    This function is deprecated. Use make_altair_space_component instead.
    """
    warnings.warn(
        "make_space_altair has been renamed to make_altair_space_component",
        DeprecationWarning,
        stacklevel=2,
    )
    return make_altair_space_component(*args, **kwargs)


def make_altair_space_component(*args, **kwargs):
    """Create an Altair-based space visualization component.

    Args:
        *args: Positional arguments passed to make_altair_space
        **kwargs: Keyword arguments passed to make_altair_space

    Returns:
        function: A function that creates an Altair space visualization component

    See Also:
        make_altair_space: The underlying implementation
    """
    return make_altair_space(*args, **kwargs)


def make_altair_space(
    agent_portrayal, propertylayer_portrayal, post_process, **space_drawing_kwargs
):
    """Create an Altair-based space visualization component.

    Args:
        agent_portrayal: Function to portray agents.
        propertylayer_portrayal: not yet implemented
        post_process :A user specified callable that will be called with the Chart instance from Altair. Allows for fine tuning plots (e.g., control ticks)
        space_drawing_kwargs : not yet implemented

    ``agent_portrayal`` is called with an agent and should return a dict. Valid fields in this dict are "color",
    "size", "marker", and "zorder". Other field are ignored and will result in a user warning.

    Returns:
        function: A function that creates a SpaceAltair component
    """
    if agent_portrayal is None:

        def agent_portrayal(a):
            return {"id": a.unique_id}

    def MakeSpaceAltair(model):
        return SpaceAltair(model, agent_portrayal, post_process=post_process)

    return MakeSpaceAltair


def make_altair_plot_component(
    measure: str | dict[str, str] | list[str] | tuple[str],
    post_process: Callable | None = None,
    width: int = 500,
    height: int = 300,
):
    """Create an Altair plotting component for specified measures.

    Args:
        measure: Measure(s) to plot. Can be:
            - str: Single measure name
            - dict: Mapping of measure names to colors
            - list/tuple: Multiple measure names
        post_process: Optional callable for chart post-processing
        width: Chart width in pixels
        height: Chart height in pixels

    Returns:
        function: A function that creates a PlotAltair component
    """

    def MakePlotAltair(model):
        return PlotAltair(
            model, measure, post_process=post_process, width=width, height=height
        )

    return MakePlotAltair


@solara.component
def PlotAltair(
    model,
    measure: str | dict[str, str] | list[str] | tuple[str],
    post_process: Callable[[alt.Chart], alt.Chart] | None = None,
    width: int = 500,
    height: int = 300,
) -> solara.FigureAltair:
    """Create an Altair plot for model data.

    Args:
        model: The mesa.Model instance.
        measure (str | dict[str, str] | list[str] | tuple[str]): Measure(s) to plot.
        post_process: An optional callable that takes an Altair Chart object as
                      input and returns a modified Chart object. This allows
                      for customization of the plot (e.g., adding annotations,
                      changing axis labels).
        width: The width of the chart in pixels.
        height: The height of the chart in pixels.

    Returns:
        A solara.FigureAltair component displaying the generated Altair chart.
    """
    update_counter.get()
    df = model.datacollector.get_model_vars_dataframe().reset_index()

    if isinstance(measure, str):
        # Single measure - no transformation needed
        chart = (
            alt.Chart(df)
            .encode(
                x="Step:Q",
                y=alt.Y(f"{measure}:Q", title=measure),
                tooltip=[alt.Tooltip("Step:Q"), alt.Tooltip(f"{measure}:Q")],
            )
            .mark_line()
        )

    elif isinstance(measure, list | tuple):
        # Multiple measures - melt dataframe
        value_vars = list(measure)
        melted_df = df.melt(
            "Step", value_vars=value_vars, var_name="Measure", value_name="Value"
        )

        chart = (
            alt.Chart(melted_df)
            .encode(
                x="Step:Q",
                y=alt.Y("Value:Q"),
                color="Measure:N",
                tooltip=["Step:Q", "Value:Q", "Measure:N"],
            )
            .mark_line()
        )

    elif isinstance(measure, dict):
        # Dictionary with colors - melt dataframe
        value_vars = list(measure.keys())
        melted_df = df.melt(
            "Step", value_vars=value_vars, var_name="Measure", value_name="Value"
        )

        # Create color scale from measure dict
        domain = list(measure.keys())
        range_ = list(measure.values())

        chart = (
            alt.Chart(melted_df)
            .encode(
                x="Step:Q",
                y=alt.Y("Value:Q"),
                color=alt.Color(
                    "Measure:N", scale=alt.Scale(domain=domain, range=range_)
                ),
                tooltip=["Step:Q", "Value:Q", "Measure:N"],
            )
            .mark_line()
        )

    else:
        raise ValueError("Unsupported measure type")

    # Configure chart properties
    chart = chart.properties(width=width, height=height).configure_axis(grid=True)

    if post_process is not None:
        chart = post_process(chart)

    return solara.FigureAltair(chart)


@solara.component
def SpaceAltair(
    model, agent_portrayal, dependencies: list[any] | None = None, post_process=None
):
    """Create an Altair-based space visualization component.

    Args:
        model: The mesa.Model instance containing the space to visualize.
               The model must have a `grid` or `space` attribute that
               represents the space (e.g., Grid, ContinuousSpace, NetworkGrid).
        agent_portrayal: A callable that takes an agent as input and returns
                         a dictionary specifying how the agent should be
                         visualized.  The dictionary can contain the following keys:
                           - "color":  A string representing the agent's color (e.g., "red", "#FF0000").
                           - "size":   A number representing the agent's size.
                           - "tooltip": A string to display as a tooltip when hovering over the agent.
                           - Any other Vega-Lite mark properties that are supported by Altair.
        dependencies: A list of dependencies that trigger a re-render of the
                      component when they change.  This can be used to update
                      the visualization when the model state changes.
        post_process: An optional callable that takes an Altair Chart object
                      as input and returns a modified Chart object. This allows
                      for customization of the plot (e.g., adding annotations,
                      changing axis labels).

    Returns:
        A solara.FigureAltair instance, which is a Solara component that
        renders the Altair chart.

    """
    # Force update on dependencies change
    update_counter.get()
    space = getattr(model, "grid", None)
    if space is None:
    # Sometimes the space is defined as model.space instead of model.grid
        space = model.space

    chart = _draw_grid(space, agent_portrayal)
    #Apply post_processing if provided
    if post_process is not None:
        chart = post_process(chart)

    # Return the rendered chart
    return solara.FigureAltair(chart)


def axial_to_pixel(q, r, size=1):
    """Convert axial coordinates (q, r) to pixel coordinates for hexagonal grid."""
    x = size * math.sqrt(3) * (q + r / 2)
    y = size * 1.5 * r
    return x, y


def _draw_grid(space, agent_portrayal):
    """Create Altair visualization for any supported space type.

    This function acts as a dispatcher, calling the appropriate
    `_draw_*_grid` function based on the type of space provided.

    Args:
        space: The mesa.space object to visualize (e.g., Grid, ContinuousSpace,
               NetworkGrid).
        agent_portrayal: A callable that takes an agent as input and returns
                         a dictionary specifying how the agent should be
                         visualized.

    Returns:
        An Altair Chart object representing the visualization of the space
        and its agents.  Returns a text chart "No agents" if there are no agents.

    """
    # Handle empty state first
    if not space.agents:
        return alt.Chart().mark_text(text="No agents").properties(width=280, height=280)

    match space:
        case HexSingleGrid() | HexMultiGrid():
            return _draw_hex_grid(space, agent_portrayal)
        case Grid():
            return _draw_discrete_grid(space, agent_portrayal)
        case _Grid():
            return _draw_legacy_grid(space, agent_portrayal)
        case NetworkGrid()| mesa.discrete_space.network.Network():
            return _draw_network_grid(space, agent_portrayal)
        case ContinuousSpace() | mesa.experimental.continuous_space.ContinuousSpace():
            return _draw_continuous_space(space, agent_portrayal)
        case _:
            raise NotImplementedError(f"Unsupported space type: {type(space)}")



def _draw_discrete_grid(space, agent_portrayal):
    """Create Altair visualization for Discrete Grid."""
<<<<<<< HEAD
    
    # Get agent data using the collect_agent_data helper function
    raw_data = collect_agent_data(space, agent_portrayal)
    
    # Early exit if no agents
    if len(raw_data["loc"]) == 0:
=======
    all_agent_data = []

    # Collect agent data
    for cell in space.all_cells:
        for agent in cell.agents:
            data = agent_portrayal(agent)
            data.update(
                {"x": float(cell.coordinate[0]), "y": float(cell.coordinate[1])}
            )
            all_agent_data.append(data)

    if not all_agent_data:
>>>>>>> 22044f67
        return alt.Chart().mark_text(text="No agents").properties(width=280, height=280)
    
    # Convert raw_data (dict of arrays) to Altair format (list of dicts)
    all_agent_data = []
    for i in range(len(raw_data["loc"])):
        agent_dict = {
            "x": float(raw_data["loc"][i][0]),
            "y": float(raw_data["loc"][i][1]),
            "color": raw_data["c"][i],
            "size": raw_data["s"][i]
        }
        # Add other properties if they exist
        if len(raw_data["alpha"]) > i:
            agent_dict["alpha"] = raw_data["alpha"][i]
        if len(raw_data["edgecolors"]) > i:
            agent_dict["edgecolor"] = raw_data["edgecolors"][i]
        if len(raw_data["linewidths"]) > i:
            agent_dict["linewidth"] = raw_data["linewidths"][i]
            
        all_agent_data.append(agent_dict)

    # Create base chart
    base = alt.Chart(alt.Data(values=all_agent_data)).properties(width=280, height=280)

    # Configure encodings
    encodings = {
        "x": alt.X(
            "x:Q",
            scale=alt.Scale(domain=[0, space.width - 1]),
            axis=alt.Axis(grid=True),  # Enable grid
        ),
        "y": alt.Y(
            "y:Q",
            scale=alt.Scale(domain=[0, space.height - 1]),
            axis=alt.Axis(grid=True),  # Enable grid
        ),
    }

    # Add color encoding if present
    if "color" in all_agent_data[0]:
        encodings["color"] = alt.Color("color:N")

<<<<<<< HEAD
    # Add size encoding if present 
    if "size" in all_agent_data[0]:
=======
    # Add size encoding if present
    if "size" in all_agent_data:
>>>>>>> 22044f67
        encodings["size"] = alt.Size("size:Q")
        chart = base.mark_point(filled=True).encode(**encodings)
    else:
        # Default size based on grid dimensions
<<<<<<< HEAD
        point_size = 30000 / min(space.width, space.height)**2
        chart = base.mark_point(size=point_size, filled=True).encode(**encodings)
=======
        point_size = 30000 / min(space.width, space.height) ** 2
        base = base.mark_point(size=point_size, filled=True)

    # Create final chart with encodings
    chart = base.encode(**encodings)
>>>>>>> 22044f67

    return chart


def _draw_legacy_grid(space, agent_portrayal):
    """Create Altair visualization for Legacy Grid."""
    all_agent_data = []
    raw_data = collect_agent_data(space, agent_portrayal)
    
    # Early exit if no agents
    if len(raw_data["loc"]) == 0:
        return alt.Chart().mark_text(text="No agents").properties(width=280, height=280)
    
    # Convert raw_data (dict of arrays) to Altair format (list of dicts)
    all_agent_data = []
    for i in range(len(raw_data["loc"])):
        agent_dict = {
            "x": float(raw_data["loc"][i][0]),
            "y": float(raw_data["loc"][i][1]),
            "color": raw_data["c"][i],
            "size": raw_data["s"][i]
        }
        # Add other properties if they exist
        if len(raw_data["alpha"]) > i:
            agent_dict["alpha"] = raw_data["alpha"][i]
        if len(raw_data["edgecolors"]) > i:
            agent_dict["edgecolor"] = raw_data["edgecolors"][i]
        if len(raw_data["linewidths"]) > i:
            agent_dict["linewidth"] = raw_data["linewidths"][i]
            
        all_agent_data.append(agent_dict)

    if not all_agent_data:
        return alt.Chart().mark_text(text="No agents").properties(width=280, height=280)

    invalid_tooltips = ["color", "size", "x", "y"]
    x_y_type = "ordinal"

    encoding_dict = {
        "x": alt.X("x", axis=alt.Axis(grid=True), type=x_y_type),  # Enable grid
        "y": alt.Y("y", axis=alt.Axis(grid=True), type=x_y_type),  # Enable grid
        "tooltip": [
            alt.Tooltip(key, type=alt.utils.infer_vegalite_type_for_pandas([value]))
            for key, value in all_agent_data[0].items()
            if key not in invalid_tooltips
        ],
    }

    has_color = "color" in all_agent_data[0]
    if has_color:
        encoding_dict["color"] = alt.Color("color", type="nominal")
    has_size = "size" in all_agent_data
    if has_size:
        encoding_dict["size"] = alt.Size("size", type="quantitative")

    chart = (
        alt.Chart(
            alt.Data(values=all_agent_data), encoding=alt.Encoding(**encoding_dict)
        )
        .mark_point(filled=True)
        .properties(width=280, height=280)
    )

    if not has_size:
        length = min(space.width, space.height)
        chart = chart.mark_point(size=30000 / length**2, filled=True)

    chart = chart.encode(
        x=alt.X(
            "x",
            axis=alt.Axis(grid=True),
            type=x_y_type,
            scale=alt.Scale(domain=(0, space.width - 1)),
        ),
        y=alt.Y(
            "y",
            axis=alt.Axis(grid=True),
            type=x_y_type,
            scale=alt.Scale(domain=(0, space.height - 1)),
        ),
    )

    return chart


def _draw_hex_grid(space, agent_portrayal):
    """Create Altair visualization for Hex Grid."""
    # Parameters for hexagon grid
    size = 1.0
    x_spacing = np.sqrt(3) * size
    y_spacing = 1.5 * size

    # Get color and size defaults
    s_default = (180 / max(space.width, space.height)) ** 2
    
    # Get agent data using the collect_agent_data helper function
    raw_data = collect_agent_data(space, agent_portrayal)
    
    # Early exit if no agents
    if len(raw_data["loc"]) == 0:
        return alt.Chart().mark_text(text="No agents").properties(width=280, height=280)
    
    # Transform hex coordinates to pixel coordinates
    loc = raw_data["loc"].astype(float)
    if loc.size > 0:
        # Apply the hex grid transformation for agent positions
        loc[:, 0] = loc[:, 0] * x_spacing + ((loc[:, 1] % 2) * (x_spacing / 2))
        loc[:, 1] = loc[:, 1] * y_spacing
        
    # Convert raw_data to Altair format
    all_agent_data = []
    for i in range(len(raw_data["loc"])):
        agent_dict = {
            "x": float(loc[i][0]),  # Use transformed coordinates
            "y": float(loc[i][1]),  # Use transformed coordinates
            "color": raw_data["c"][i],
            "size": raw_data["s"][i]
        }
        # Add other properties if they exist
        if len(raw_data["alpha"]) > i:
            agent_dict["alpha"] = raw_data["alpha"][i]
        if len(raw_data["edgecolors"]) > i:
            agent_dict["edgecolor"] = raw_data["edgecolors"][i]
        if len(raw_data["linewidths"]) > i:
            agent_dict["linewidth"] = raw_data["linewidths"][i]
            
        all_agent_data.append(agent_dict)
    
    # Calculate bounds
    x_max = space.width * x_spacing + (space.height % 2) * (x_spacing / 2)
    y_max = space.height * y_spacing
    x_padding = size * math.sqrt(3) / 2
    y_padding = size

<<<<<<< HEAD
    # Get hex grid lines using our new function
    hex_lines = _get_hexmesh_altair(space.width, space.height, size)
=======
    # Prepare data for grid lines
    hex_lines = []
    hex_centers = []

    for idx, hexagon in enumerate(hexagons):
        # Calculate center of this hexagon
        x_center = sum(p[0] for p in hexagon) / 6
        y_center = sum(p[1] for p in hexagon) / 6

        # Calculate row and column from index
        row = idx // space.width
        col = idx % space.width

        # Store center
        hex_centers.append((col, row, x_center, y_center))

        # Create line segments
        for i in range(6):
            x1, y1 = hexagon[i]
            x2, y2 = hexagon[(i + 1) % 6]
            hex_lines.append({"x1": x1, "y1": y1, "x2": x2, "y2": y2})
>>>>>>> 22044f67

    # Create grid lines layer
    grid_lines = (
        alt.Chart(alt.Data(values=hex_lines))
        .mark_rule(color="gray", strokeWidth=1, opacity=0.5)
        .encode(x="x1:Q", y="y1:Q", x2="x2:Q", y2="y2:Q")
        .properties(width=280, height=280)
    )

<<<<<<< HEAD
=======
    # Create mapping from coordinate to center position
    center_map = {(col, row): (x, y) for col, row, x, y in hex_centers}

    # Create agents layer
    all_agent_data = []

    for cell in space.all_cells:
        for agent in cell.agents:
            data = agent_portrayal(agent)
            # Get hex center for this cell's coordinate
            coord = cell.coordinate
            if coord in center_map:
                x, y = center_map[coord]
                data.update({"x": x, "y": y})
                all_agent_data.append(data)

>>>>>>> 22044f67
    if not all_agent_data:
        return grid_lines

    # Create agent points layer
<<<<<<< HEAD
    agent_layer = alt.Chart(
        alt.Data(values=all_agent_data)
    ).mark_circle(
        filled=True
    ).encode(
        x=alt.X('x:Q', scale=alt.Scale(domain=[-x_padding, x_max + x_padding]),axis=alt.Axis(grid=False)),
        y=alt.Y('y:Q', scale=alt.Scale(domain=[-y_padding, y_max + y_padding]),axis=alt.Axis(grid=False)),
    ).properties(
        width=280,
        height=280
=======
    agent_layer = (
        alt.Chart(alt.Data(values=all_agent_data))
        .mark_circle(filled=True, size=150)
        .encode(
            x=alt.X("x:Q", scale=alt.Scale(domain=[-2 * x_padding, x_max + x_padding])),
            y=alt.Y("y:Q", scale=alt.Scale(domain=[-2 * y_padding, y_max + y_padding])),
        )
        .properties(width=280, height=280)
>>>>>>> 22044f67
    )

    # Add color encoding if present
    if all_agent_data and "color" in all_agent_data[0]:
        agent_layer = agent_layer.encode(color=alt.Color("color:N"))

    # Add size encoding if present
    if all_agent_data and "size" in all_agent_data[0]:
        agent_layer = agent_layer.encode(size=alt.Size("size:Q"))
    else:
        agent_layer = agent_layer.mark_circle(filled=True, size=s_default)

<<<<<<< HEAD
    # Layer grid and agents together
    chart = (grid_lines + agent_layer).resolve_scale(
        x='shared',
        y='shared'
    )
    
=======
    chart = (grid_lines + agent_layer).resolve_scale(x="shared", y="shared")

>>>>>>> 22044f67
    return chart


def _draw_network_grid(
    space: NetworkGrid | mesa.discrete_space.network.Network,
    agent_portrayal: Callable,
    draw_grid: bool = True,
    layout_alg=nx.spring_layout,
    layout_kwargs=None,
    **kwargs,
):
    """Create Altair visualization for Network Grid.
    
    Args:
        space: The network space to visualize
        agent_portrayal: A callable that defines how agents are portrayed
        draw_grid: Whether to draw the network edges
        layout_alg: A NetworkX layout algorithm to position nodes
        layout_kwargs: Arguments to pass to the layout algorithm
    """
    if layout_kwargs is None:
        layout_kwargs = {"seed": 0}
        
    # Get the graph and calculate positions using layout algorithm
    graph = space.G
    pos = layout_alg(graph, **layout_kwargs)
    
    # Calculate bounds with padding
    x_values = [p[0] for p in pos.values()]
    y_values = [p[1] for p in pos.values()]
    xmin, xmax = min(x_values), max(x_values)
    ymin, ymax = min(y_values), max(y_values)
    
    width = xmax - xmin
    height = ymax - ymin
    x_padding = width / 20
    y_padding = height / 20
    
    # Gather agent data using positions from layout algorithm
    s_default = (180 / max(width, height)) ** 2
    raw_data = collect_agent_data(space, agent_portrayal)
    
    # Early exit if no agents
    if len(raw_data["loc"]) == 0:
        return alt.Chart().mark_text(text="No agents").properties(width=280, height=280)
<<<<<<< HEAD
    
    # Map agent positions to layout positions
    loc = raw_data["loc"]
    positions = np.array([pos[node_id] for node_id in loc])
    
    # Create agent data for Altair
    all_agent_data = []
    for i in range(len(loc)):
        agent_dict = {
            "x": float(positions[i][0]),
            "y": float(positions[i][1]),
            "color": raw_data["c"][i],
            "size": raw_data["s"][i],
            "node_id": int(loc[i]) # Keep node ID for reference
        }
        # Add other properties if they exist
        if len(raw_data["alpha"]) > i:
            agent_dict["alpha"] = raw_data["alpha"][i]
        if len(raw_data["edgecolors"]) > i:
            agent_dict["edgecolor"] = raw_data["edgecolors"][i]
        if len(raw_data["linewidths"]) > i:
            agent_dict["linewidth"] = raw_data["linewidths"][i]
            
        all_agent_data.append(agent_dict)
     
    # Create edge data for drawing network connections
    edge_data = []
    if draw_grid:
        for u, v in graph.edges():
            edge_data.append({
                "x1": pos[u][0], 
                "y1": pos[u][1],
                "x2": pos[v][0], 
                "y2": pos[v][1]
            })
    
    # Create base chart for agents
    agent_chart = alt.Chart(
        alt.Data(values=all_agent_data)
    ).mark_circle(
        filled=True
    ).encode(
        x=alt.X('x:Q', scale=alt.Scale(domain=[xmin - x_padding, xmax + x_padding]), axis=alt.Axis(grid=False)),
        y=alt.Y('y:Q', scale=alt.Scale(domain=[ymin - y_padding, ymax + y_padding]),axis=alt.Axis(grid=False)),
    ).properties(
        width=280,
        height=280
=======

    invalid_tooltips = ["color", "size", "x", "y", "node"]
    x_y_type = "quantitative"

    # Get x, y coordinates and determine bounds
    positions = [space.G.nodes[node].get("pos", (0, 0)) for node in space.G.nodes()]
    x_values = [p[0] for p in positions]
    y_values = [p[1] for p in positions]

    # Add padding to the bounds
    padding = 0.1  # 10% padding
    x_min, x_max = min(x_values), max(x_values)
    y_min, y_max = min(y_values), max(y_values)
    x_range = x_max - x_min
    y_range = y_max - y_min

    x_scale = alt.Scale(domain=(x_min - padding * x_range, x_max + padding * x_range))
    y_scale = alt.Scale(domain=(y_min - padding * y_range, y_max + padding * y_range))

    encoding_dict = {
        "x": alt.X("x", axis=alt.Axis(grid=True), type=x_y_type, scale=x_scale),
        "y": alt.Y("y", axis=alt.Axis(grid=True), type=x_y_type, scale=y_scale),
        "tooltip": [
            alt.Tooltip(key, type=alt.utils.infer_vegalite_type_for_pandas([value]))
            for key, value in all_agent_data[0].items()
            if key not in invalid_tooltips
        ],
    }

    has_color = "color" in all_agent_data[0]
    if has_color:
        encoding_dict["color"] = alt.Color("color", type="nominal")
    has_size = "size" in all_agent_data[0]
    if has_size:
        encoding_dict["size"] = alt.Size("size", type="quantitative")

    chart = (
        alt.Chart(
            alt.Data(values=all_agent_data), encoding=alt.Encoding(**encoding_dict)
        )
        .mark_point(filled=True)
        .properties(width=280, height=280)
>>>>>>> 22044f67
    )
    
    # Add color and size encodings if present
    if all_agent_data:
        if "color" in all_agent_data[0]:
            agent_chart = agent_chart.encode(color=alt.Color("color:N"))
        
        if "size" in all_agent_data[0]:
            agent_chart = agent_chart.encode(size=alt.Size("size:Q"))
        else:
            agent_chart = agent_chart.mark_circle(filled=True, size=s_default)
    
    # Create edge chart
    if draw_grid and edge_data:
        edge_chart = alt.Chart(
            alt.Data(values=edge_data)
        ).mark_rule(
            color='gray',
            strokeDash=[5, 5],  # Equivalent to "--" style in matplotlib
            opacity=0.5,
            strokeWidth=1
        ).encode(
            x="x1:Q",
            y="y1:Q",
            x2="x2:Q",
            y2="y2:Q"
        )
        
        # Combine edge and agent charts
        return alt.layer(edge_chart, agent_chart)
    
    return agent_chart


def _draw_continuous_space(space, agent_portrayal):
    """Create Altair visualization for Continuous Space."""
    all_agent_data = []
<<<<<<< HEAD
    # Get agent data using the collect_agent_data helper function
    raw_data = collect_agent_data(space, agent_portrayal)
    
    # Early exit if no agents
    if len(raw_data["loc"]) == 0:
        return alt.Chart().mark_text(text="No agents").properties(width=280, height=280)
    
    # Convert raw_data (dict of arrays) to Altair format (list of dicts)
    all_agent_data = []
    for i in range(len(raw_data["loc"])):
        agent_dict = {
            "x": float(raw_data["loc"][i][0]),
            "y": float(raw_data["loc"][i][1]),
            "color": raw_data["c"][i],
            "size": raw_data["s"][i]
        }
        # Add other properties if they exist
        if len(raw_data["alpha"]) > i:
            agent_dict["alpha"] = raw_data["alpha"][i]
        if len(raw_data["edgecolors"]) > i:
            agent_dict["edgecolor"] = raw_data["edgecolors"][i]
        if len(raw_data["linewidths"]) > i:
            agent_dict["linewidth"] = raw_data["linewidths"][i]
            
        all_agent_data.append(agent_dict)
=======

    for agent in space.agents:
        data = agent_portrayal(agent)
        data.update({"x": float(agent.pos[0]), "y": float(agent.pos[1])})
        all_agent_data.append(data)

>>>>>>> 22044f67
    if not all_agent_data:
        return alt.Chart().mark_text(text="No agents").properties(width=280, height=280)

    base = alt.Chart(alt.Data(values=all_agent_data)).properties(width=280, height=280)

    encodings = {
        "x": alt.X(
            "x:Q",
            scale=alt.Scale(domain=[0, space.width]),
            axis=alt.Axis(grid=True),  # Enable grid
        ),
        "y": alt.Y(
            "y:Q",
            scale=alt.Scale(domain=[0, space.height]),
            axis=alt.Axis(grid=True),  # Enable grid
        ),
    }

    if "color" in all_agent_data[0]:
        encodings["color"] = alt.Color("color:N")

    if "size" in all_agent_data:
        encodings["size"] = alt.Size("size:Q")
    else:
        base = base.mark_point(size=100, filled=True)

    chart = base.encode(**encodings)
<<<<<<< HEAD
    
    return chart

@lru_cache(maxsize=1024, typed=True)
def _get_hexmesh_altair(width: int, height: int, size: float = 1.0) -> list[dict]:
    """Generate hexagon vertices for the mesh in altair format."""
    
    # Parameters for hexagon grid
    x_spacing = np.sqrt(3) * size
    y_spacing = 1.5 * size
    
    hex_lines = []
    
    # For flat-topped hexagons (note the orientation)
    vertices_offsets = [
        (0, -size),                    # top
        (0.5 * np.sqrt(3) * size, -0.5 * size),  # top right
        (0.5 * np.sqrt(3) * size, 0.5 * size),   # bottom right
        (0, size),                     # bottom
        (-0.5 * np.sqrt(3) * size, 0.5 * size),  # bottom left
        (-0.5 * np.sqrt(3) * size, -0.5 * size)  # top left
    ]
    
    for row in range(height):
        for col in range(width):
            # Calculate center position with offset for odd rows
            x_center = col * x_spacing
            if row % 2 == 1:  # Odd rows are offset
                x_center += x_spacing / 2
            y_center = row * y_spacing
            
            # Calculate vertices for this hexagon
            vertices = []
            for dx, dy in vertices_offsets:
                vertices.append((x_center + dx, y_center + dy))
            
            # Create line segments for the hexagon
            for i in range(6):
                x1, y1 = vertices[i]
                x2, y2 = vertices[(i+1) % 6]
                hex_lines.append({"x1": x1, "y1": y1, "x2": x2, "y2": y2})
    
    return hex_lines
=======

    return chart
>>>>>>> 22044f67
<|MERGE_RESOLUTION|>--- conflicted
+++ resolved
@@ -24,12 +24,8 @@
 from mesa.experimental.cell_space import Grid
 from mesa.space import ContinuousSpace, NetworkGrid, _Grid
 from mesa.visualization.utils import update_counter
-<<<<<<< HEAD
 import numpy as np
 import networkx as nx
-=======
-
->>>>>>> 22044f67
 
 def make_space_altair(*args, **kwargs):
     """Create an Altair chart component for visualizing model space (deprecated).
@@ -302,27 +298,12 @@
 
 def _draw_discrete_grid(space, agent_portrayal):
     """Create Altair visualization for Discrete Grid."""
-<<<<<<< HEAD
     
     # Get agent data using the collect_agent_data helper function
     raw_data = collect_agent_data(space, agent_portrayal)
     
     # Early exit if no agents
     if len(raw_data["loc"]) == 0:
-=======
-    all_agent_data = []
-
-    # Collect agent data
-    for cell in space.all_cells:
-        for agent in cell.agents:
-            data = agent_portrayal(agent)
-            data.update(
-                {"x": float(cell.coordinate[0]), "y": float(cell.coordinate[1])}
-            )
-            all_agent_data.append(data)
-
-    if not all_agent_data:
->>>>>>> 22044f67
         return alt.Chart().mark_text(text="No agents").properties(width=280, height=280)
     
     # Convert raw_data (dict of arrays) to Altair format (list of dicts)
@@ -365,27 +346,14 @@
     if "color" in all_agent_data[0]:
         encodings["color"] = alt.Color("color:N")
 
-<<<<<<< HEAD
     # Add size encoding if present 
     if "size" in all_agent_data[0]:
-=======
-    # Add size encoding if present
-    if "size" in all_agent_data:
->>>>>>> 22044f67
         encodings["size"] = alt.Size("size:Q")
         chart = base.mark_point(filled=True).encode(**encodings)
     else:
         # Default size based on grid dimensions
-<<<<<<< HEAD
         point_size = 30000 / min(space.width, space.height)**2
         chart = base.mark_point(size=point_size, filled=True).encode(**encodings)
-=======
-        point_size = 30000 / min(space.width, space.height) ** 2
-        base = base.mark_point(size=point_size, filled=True)
-
-    # Create final chart with encodings
-    chart = base.encode(**encodings)
->>>>>>> 22044f67
 
     return chart
 
@@ -520,32 +488,8 @@
     x_padding = size * math.sqrt(3) / 2
     y_padding = size
 
-<<<<<<< HEAD
     # Get hex grid lines using our new function
     hex_lines = _get_hexmesh_altair(space.width, space.height, size)
-=======
-    # Prepare data for grid lines
-    hex_lines = []
-    hex_centers = []
-
-    for idx, hexagon in enumerate(hexagons):
-        # Calculate center of this hexagon
-        x_center = sum(p[0] for p in hexagon) / 6
-        y_center = sum(p[1] for p in hexagon) / 6
-
-        # Calculate row and column from index
-        row = idx // space.width
-        col = idx % space.width
-
-        # Store center
-        hex_centers.append((col, row, x_center, y_center))
-
-        # Create line segments
-        for i in range(6):
-            x1, y1 = hexagon[i]
-            x2, y2 = hexagon[(i + 1) % 6]
-            hex_lines.append({"x1": x1, "y1": y1, "x2": x2, "y2": y2})
->>>>>>> 22044f67
 
     # Create grid lines layer
     grid_lines = (
@@ -555,30 +499,10 @@
         .properties(width=280, height=280)
     )
 
-<<<<<<< HEAD
-=======
-    # Create mapping from coordinate to center position
-    center_map = {(col, row): (x, y) for col, row, x, y in hex_centers}
-
-    # Create agents layer
-    all_agent_data = []
-
-    for cell in space.all_cells:
-        for agent in cell.agents:
-            data = agent_portrayal(agent)
-            # Get hex center for this cell's coordinate
-            coord = cell.coordinate
-            if coord in center_map:
-                x, y = center_map[coord]
-                data.update({"x": x, "y": y})
-                all_agent_data.append(data)
-
->>>>>>> 22044f67
     if not all_agent_data:
         return grid_lines
 
     # Create agent points layer
-<<<<<<< HEAD
     agent_layer = alt.Chart(
         alt.Data(values=all_agent_data)
     ).mark_circle(
@@ -589,16 +513,6 @@
     ).properties(
         width=280,
         height=280
-=======
-    agent_layer = (
-        alt.Chart(alt.Data(values=all_agent_data))
-        .mark_circle(filled=True, size=150)
-        .encode(
-            x=alt.X("x:Q", scale=alt.Scale(domain=[-2 * x_padding, x_max + x_padding])),
-            y=alt.Y("y:Q", scale=alt.Scale(domain=[-2 * y_padding, y_max + y_padding])),
-        )
-        .properties(width=280, height=280)
->>>>>>> 22044f67
     )
 
     # Add color encoding if present
@@ -611,17 +525,12 @@
     else:
         agent_layer = agent_layer.mark_circle(filled=True, size=s_default)
 
-<<<<<<< HEAD
     # Layer grid and agents together
     chart = (grid_lines + agent_layer).resolve_scale(
         x='shared',
         y='shared'
     )
     
-=======
-    chart = (grid_lines + agent_layer).resolve_scale(x="shared", y="shared")
-
->>>>>>> 22044f67
     return chart
 
 
@@ -667,7 +576,6 @@
     # Early exit if no agents
     if len(raw_data["loc"]) == 0:
         return alt.Chart().mark_text(text="No agents").properties(width=280, height=280)
-<<<<<<< HEAD
     
     # Map agent positions to layout positions
     loc = raw_data["loc"]
@@ -715,50 +623,6 @@
     ).properties(
         width=280,
         height=280
-=======
-
-    invalid_tooltips = ["color", "size", "x", "y", "node"]
-    x_y_type = "quantitative"
-
-    # Get x, y coordinates and determine bounds
-    positions = [space.G.nodes[node].get("pos", (0, 0)) for node in space.G.nodes()]
-    x_values = [p[0] for p in positions]
-    y_values = [p[1] for p in positions]
-
-    # Add padding to the bounds
-    padding = 0.1  # 10% padding
-    x_min, x_max = min(x_values), max(x_values)
-    y_min, y_max = min(y_values), max(y_values)
-    x_range = x_max - x_min
-    y_range = y_max - y_min
-
-    x_scale = alt.Scale(domain=(x_min - padding * x_range, x_max + padding * x_range))
-    y_scale = alt.Scale(domain=(y_min - padding * y_range, y_max + padding * y_range))
-
-    encoding_dict = {
-        "x": alt.X("x", axis=alt.Axis(grid=True), type=x_y_type, scale=x_scale),
-        "y": alt.Y("y", axis=alt.Axis(grid=True), type=x_y_type, scale=y_scale),
-        "tooltip": [
-            alt.Tooltip(key, type=alt.utils.infer_vegalite_type_for_pandas([value]))
-            for key, value in all_agent_data[0].items()
-            if key not in invalid_tooltips
-        ],
-    }
-
-    has_color = "color" in all_agent_data[0]
-    if has_color:
-        encoding_dict["color"] = alt.Color("color", type="nominal")
-    has_size = "size" in all_agent_data[0]
-    if has_size:
-        encoding_dict["size"] = alt.Size("size", type="quantitative")
-
-    chart = (
-        alt.Chart(
-            alt.Data(values=all_agent_data), encoding=alt.Encoding(**encoding_dict)
-        )
-        .mark_point(filled=True)
-        .properties(width=280, height=280)
->>>>>>> 22044f67
     )
     
     # Add color and size encodings if present
@@ -796,7 +660,6 @@
 def _draw_continuous_space(space, agent_portrayal):
     """Create Altair visualization for Continuous Space."""
     all_agent_data = []
-<<<<<<< HEAD
     # Get agent data using the collect_agent_data helper function
     raw_data = collect_agent_data(space, agent_portrayal)
     
@@ -822,14 +685,6 @@
             agent_dict["linewidth"] = raw_data["linewidths"][i]
             
         all_agent_data.append(agent_dict)
-=======
-
-    for agent in space.agents:
-        data = agent_portrayal(agent)
-        data.update({"x": float(agent.pos[0]), "y": float(agent.pos[1])})
-        all_agent_data.append(data)
-
->>>>>>> 22044f67
     if not all_agent_data:
         return alt.Chart().mark_text(text="No agents").properties(width=280, height=280)
 
@@ -857,8 +712,7 @@
         base = base.mark_point(size=100, filled=True)
 
     chart = base.encode(**encodings)
-<<<<<<< HEAD
-    
+
     return chart
 
 @lru_cache(maxsize=1024, typed=True)
@@ -900,8 +754,4 @@
                 x2, y2 = vertices[(i+1) % 6]
                 hex_lines.append({"x1": x1, "y1": y1, "x2": x2, "y2": y2})
     
-    return hex_lines
-=======
-
-    return chart
->>>>>>> 22044f67
+    return hex_lines